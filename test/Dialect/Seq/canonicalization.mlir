// RUN: circt-opt -canonicalize %s | FileCheck %s

hw.module.extern @Observe(in %x : i32)

// CHECK-LABEL: @FirReg
hw.module @FirReg(in %clk : !seq.clock, in %in : i32) {
  %false = hw.constant false
  %true = hw.constant true

  // Registers that update to themselves should be replaced with a constant 0.
  %reg0 = seq.firreg %reg0 clock %clk : i32
  hw.instance "reg0" @Observe(x: %reg0: i32) -> ()
  // CHECK: hw.instance "reg0" @Observe(x: %c0_i32: i32) -> ()

  %clk_true = seq.to_clock %true
  %clk_false = seq.to_clock %false

  // Registers that are never clocked should be replaced with a constant 0.
  %reg1a = seq.firreg %in clock %clk_false : i32
  %reg1b = seq.firreg %in clock %clk_true : i32
  hw.instance "reg1a" @Observe(x: %reg1a: i32) -> ()
  hw.instance "reg1b" @Observe(x: %reg1b: i32) -> ()
  // CHECK: hw.instance "reg1a" @Observe(x: %c0_i32: i32) -> ()
  // CHECK: hw.instance "reg1b" @Observe(x: %c0_i32: i32) -> ()
}

// Should not optimize away the register if it has a symbol.
// CHECK-LABEL: @FirRegSymbol
hw.module @FirRegSymbol(in %clk : !seq.clock, out out : i32) {
  // CHECK: %reg = seq.firreg %reg clock %clk sym @reg : i32
  // CHECK: hw.output %reg : i32
  %reg = seq.firreg %reg clock %clk sym @reg : i32
  hw.output %reg : i32
}

// CHECK-LABEL: @FirRegReset
hw.module @FirRegReset(in %clk : !seq.clock, in %in : i32, in %r : i1, in %v : i32) {
  %c3_i32 = hw.constant 3 : i32
  %false = hw.constant false
  %true = hw.constant true

  // Registers that update to themselves should be replaced with their reset
  // value only when a reset value is constant.
  %reg0a = seq.firreg %reg0a clock %clk reset sync %r, %v : i32
  %reg0b = seq.firreg %reg0b clock %clk reset sync %r, %c0_i32 : i32
  hw.instance "reg0a" @Observe(x: %reg0a: i32) -> ()
  hw.instance "reg0b" @Observe(x: %reg0b: i32) -> ()
  // CHECK: hw.instance "reg0a" @Observe(x: %reg0a: i32) -> ()
  // CHECK-NEXT: hw.instance "reg0b" @Observe(x: %c0_i32: i32) -> ()

  // Registers that never reset should drop their reset value.
  %reg1 = seq.firreg %in clock %clk reset sync %false, %v : i32
  hw.instance "reg1" @Observe(x: %reg1: i32) -> ()
  // CHECK: %reg1 = seq.firreg %in clock %clk : i32
  // CHECK: hw.instance "reg1" @Observe(x: %reg1: i32) -> ()

  // Registers that are permanently reset should be replaced with their reset
  // value.
  %reg2a = seq.firreg %in clock %clk reset sync %true, %v : i32
  %reg2b = seq.firreg %in clock %clk reset async %true, %v : i32
  hw.instance "reg2a" @Observe(x: %reg2a: i32) -> ()
  hw.instance "reg2b" @Observe(x: %reg2b: i32) -> ()
  // CHECK: hw.instance "reg2a" @Observe(x: %v: i32) -> ()
  // CHECK: hw.instance "reg2b" @Observe(x: %v: i32) -> ()

  // Registers that are never clocked should be replaced with their reset value.
  %clk_true = seq.to_clock %true
  %clk_false = seq.to_clock %false
  %c0_i32 = hw.constant 0 : i32
  %reg3a = seq.firreg %in clock %clk_false reset sync %r, %v : i32
  %reg3b = seq.firreg %in clock %clk_true reset sync %r, %v : i32
  %reg3c = seq.firreg %in clock %clk_true reset sync %r, %c0_i32 : i32
  hw.instance "reg3a" @Observe(x: %reg3a: i32) -> ()
  hw.instance "reg3b" @Observe(x: %reg3b: i32) -> ()
  hw.instance "reg3c" @Observe(x: %reg3c: i32) -> ()
  // CHECK: hw.instance "reg3a" @Observe(x: %reg3a: i32) -> ()
  // CHECK: hw.instance "reg3b" @Observe(x: %reg3b: i32) -> ()
  // CHECK: hw.instance "reg3c" @Observe(x: %c0_i32: i32) -> ()

  // A register with preset value is not folded right now
  // CHECK: %reg_preset = seq.firreg
  %reg_preset = seq.firreg %reg_preset clock %clk reset sync %r, %c0_i32 preset 3: i32

  // A register with 0 preset value is folded.
  %reg_preset_0 = seq.firreg %reg_preset_0 clock %clk preset 0: i32
  hw.instance "reg_preset_0" @Observe(x: %reg_preset_0: i32) -> ()
  // CHECK-NEXT: hw.instance "reg_preset_0" @Observe(x: %c0_i32: i32) -> ()

  // A register with const false reset and 0 preset value is folded.
  %reg_preset_1 = seq.firreg %reg_preset_1 clock %clk reset sync %false, %c0_i32 preset 0: i32
  // CHECK-NEXT: hw.instance "reg_preset_1" @Observe(x: %c0_i32: i32) -> ()
  hw.instance "reg_preset_1" @Observe(x: %reg_preset_1: i32) -> ()

  // A register with const false reset and 0 preset value is folded.
  %reg_preset_2 = seq.firreg %reg_preset_2 clock %clk reset sync %false, %c0_i32 preset 3: i32
  // CHECK-NEXT: hw.instance "reg_preset_2" @Observe(x: %c3_i32: i32) -> ()
  hw.instance "reg_preset_2" @Observe(x: %reg_preset_2: i32) -> ()

  %reg_preset_3 = seq.firreg %reg_preset_3 clock %clk reset sync %r, %c3_i32 preset 3: i32
  // CHECK-NEXT: hw.instance "reg_preset_3" @Observe(x: %c3_i32: i32) -> ()
  hw.instance "reg_preset_3" @Observe(x: %reg_preset_3: i32) -> ()
}

// CHECK-LABEL: @FirRegAggregate
hw.module @FirRegAggregate(in %clk : !seq.clock, out out : !hw.struct<foo: i32>) {
  // TODO: Use constant aggregate attribute once supported.
  // CHECK:      %c0_i32 = hw.constant 0 : i32
  // CHECK-NEXT: %0 = hw.bitcast %c0_i32 : (i32) -> !hw.struct<foo: i32>
  // CHECK-NEXT: hw.output %0
  %reg = seq.firreg %reg clock %clk : !hw.struct<foo: i32>
  hw.output %reg : !hw.struct<foo: i32>
}

// CHECK-LABEL: @UninitializedArrayElement
hw.module @UninitializedArrayElement(in %a : i1, in %clock : !seq.clock, out b: !hw.array<2xi1>) {
  // CHECK:      %false = hw.constant false
  // CHECK-NEXT: %0 = hw.array_create %false, %a : i1
  // CHECK-NEXT: %r = seq.firreg %0 clock %clock : !hw.array<2xi1>
  // CHECK-NEXT: hw.output %r : !hw.array<2xi1>
  %true = hw.constant true
  %r = seq.firreg %1 clock %clock : !hw.array<2xi1>
  %0 = hw.array_get %r[%true] : !hw.array<2xi1>, i1
  %1 = hw.array_create %0, %a : i1
  hw.output %r : !hw.array<2xi1>
}

// CHECK-LABEL: hw.module @ClockGate
hw.module @ClockGate(in %clock : !seq.clock, in %enable : i1, in %enable2 : i1, in %testEnable : i1) {
  %false = hw.constant false
  %true = hw.constant true
  // CHECK-NEXT: [[CLOCK_LOW:%.+]] = seq.const_clock low
  %falseClock = seq.const_clock low

  // CHECK-NEXT: %zeroClock = hw.wire [[CLOCK_LOW]] sym @zeroClock
  %0 = seq.clock_gate %falseClock, %enable
  %zeroClock = hw.wire %0 sym @zeroClock : !seq.clock

  // CHECK-NEXT: %alwaysOff1 = hw.wire [[CLOCK_LOW]] sym @alwaysOff1
  // CHECK-NEXT: %alwaysOff2 = hw.wire [[CLOCK_LOW]] sym @alwaysOff2
  %1 = seq.clock_gate %clock, %false
  %2 = seq.clock_gate %clock, %false, %false
  %alwaysOff1 = hw.wire %1 sym @alwaysOff1 : !seq.clock
  %alwaysOff2 = hw.wire %2 sym @alwaysOff2 : !seq.clock

  // CHECK-NEXT: %alwaysOn1 = hw.wire %clock sym @alwaysOn1
  // CHECK-NEXT: %alwaysOn2 = hw.wire %clock sym @alwaysOn2
  // CHECK-NEXT: %alwaysOn3 = hw.wire %clock sym @alwaysOn3
  %3 = seq.clock_gate %clock, %true
  %4 = seq.clock_gate %clock, %true, %testEnable
  %5 = seq.clock_gate %clock, %enable, %true
  %alwaysOn1 = hw.wire %3 sym @alwaysOn1 : !seq.clock
  %alwaysOn2 = hw.wire %4 sym @alwaysOn2 : !seq.clock
  %alwaysOn3 = hw.wire %5 sym @alwaysOn3 : !seq.clock

  // CHECK-NEXT: [[TMP:%.+]] = seq.clock_gate %clock, %enable
  // CHECK-NEXT: %dropTestEnable = hw.wire [[TMP]] sym @dropTestEnable
  %6 = seq.clock_gate %clock, %enable, %false
  %dropTestEnable = hw.wire %6 sym @dropTestEnable : !seq.clock

  // CHECK-NEXT: [[TCG1:%.+]] = seq.clock_gate %clock, %enable
  // CHECK-NEXT: %transitiveClock1 = hw.wire [[TCG1]] sym @transitiveClock1  : !seq.clock
  %7 = seq.clock_gate %clock, %enable
  %8 = seq.clock_gate %clock, %enable
  %transitiveClock1 = hw.wire %7 sym @transitiveClock1 : !seq.clock

  // CHECK-NEXT: [[TCG2:%.+]] = seq.clock_gate %clock, %enable, %testEnable
  // CHECK-NEXT: [[TCG3:%.+]] = seq.clock_gate [[TCG2]], %enable
  // CHECK-NEXT: %transitiveClock2 = hw.wire [[TCG3]] sym @transitiveClock2  : !seq.clock
  %9 = seq.clock_gate %clock, %enable, %testEnable
  %10 = seq.clock_gate %9, %enable2
  %11 = seq.clock_gate %10, %enable, %testEnable
  %transitiveClock2 = hw.wire %11 sym @transitiveClock2 : !seq.clock
}

// CHECK-LABEL: hw.module @ClockMux
hw.module @ClockMux(in %cond : i1, in %trueClock : !seq.clock, in %falseClock : !seq.clock, out clk0 : !seq.clock, out clk1 : !seq.clock){
  %false = hw.constant false
  %true = hw.constant true
  %clock_true = seq.clock_mux %true, %trueClock, %falseClock
  %clock_false = seq.clock_mux %false, %trueClock, %falseClock
  // CHECK: hw.output %trueClock, %falseClock : !seq.clock, !seq.clock
  hw.output %clock_true, %clock_false : !seq.clock, !seq.clock
}

// CHECK-LABEL: @FirMem
hw.module @FirMem(in %addr : i4, in %clock : !seq.clock, in %data : i42, out out: i42) {
  %true = hw.constant true
  %false = hw.constant false
  %c0_i3 = hw.constant 0 : i3
  %c-1_i3 = hw.constant -1 : i3

  // CHECK: [[CLK_FALSE:%.+]] = seq.const_clock low
  // CHECK: [[CLK_TRUE:%.+]] = seq.const_clock high
  %clk_false = seq.to_clock %false
  %clk_true = seq.to_clock %true

  // CHECK: [[MEM:%.+]] = seq.firmem
  %0 = seq.firmem 0, 1, undefined, undefined : <12 x 42, mask 3>

  // CHECK-NEXT: seq.firmem.read_port [[MEM]][%addr], clock %clock :
  %1 = seq.firmem.read_port %0[%addr], clock %clock enable %true : <12 x 42, mask 3>

  // CHECK-NEXT: seq.firmem.write_port [[MEM]][%addr] = %data, clock %clock {w0}
  seq.firmem.write_port %0[%addr] = %data, clock %clock enable %true {w0} : <12 x 42, mask 3>
  // CHECK-NOT: {w1}
  seq.firmem.write_port %0[%addr] = %data, clock %clock enable %false {w1} : <12 x 42, mask 3>
  // CHECK-NEXT: seq.firmem.write_port [[MEM]][%addr] = %data, clock %clock {w2}
  seq.firmem.write_port %0[%addr] = %data, clock %clock mask %c-1_i3 {w2} : <12 x 42, mask 3>, i3
  // CHECK-NOT: {w3}
  seq.firmem.write_port %0[%addr] = %data, clock %clock mask %c0_i3 {w3} : <12 x 42, mask 3>, i3
  // CHECK-NOT: {w4}
  seq.firmem.write_port %0[%addr] = %data, clock %clk_true {w4} : <12 x 42, mask 3>
  // CHECK-NOT: {w5}
  seq.firmem.write_port %0[%addr] = %data, clock %clk_false {w5} : <12 x 42, mask 3>

  // CHECK-NEXT: seq.firmem.read_write_port [[MEM]][%addr] = %data if %true, clock %clock {rw0}
  %2 = seq.firmem.read_write_port %0[%addr] = %data if %true, clock %clock enable %true {rw0} : <12 x 42, mask 3>
  // CHECK-NEXT: seq.firmem.read_port [[MEM]][%addr], clock %clock enable %false {rw1}
  %3 = seq.firmem.read_write_port %0[%addr] = %data if %true, clock %clock enable %false {rw1} : <12 x 42, mask 3>
  // CHECK-NEXT: seq.firmem.read_write_port [[MEM]][%addr] = %data if %true, clock %clock {rw2}
  %4 = seq.firmem.read_write_port %0[%addr] = %data if %true, clock %clock mask %c-1_i3 {rw2} : <12 x 42, mask 3>, i3
  // CHECK-NEXT: seq.firmem.read_port [[MEM]][%addr], clock %clock {rw3}
  %5 = seq.firmem.read_write_port %0[%addr] = %data if %true, clock %clock mask %c0_i3 {rw3} : <12 x 42, mask 3>, i3
  // CHECK-NEXT: seq.firmem.read_port [[MEM]][%addr], clock %clock {rw4}
  %6 = seq.firmem.read_write_port %0[%addr] = %data if %false, clock %clock {rw4} : <12 x 42, mask 3>
  // CHECK-NEXT: seq.firmem.read_port [[MEM]][%addr], clock [[CLK_TRUE]] {rw5}
  %7 = seq.firmem.read_write_port %0[%addr] = %data if %true, clock %clk_true {rw5} : <12 x 42, mask 3>
  // CHECK-NEXT: seq.firmem.read_port [[MEM]][%addr], clock [[CLK_FALSE]] {rw6}
  %8 = seq.firmem.read_write_port %0[%addr] = %data if %true, clock %clk_false {rw6} : <12 x 42, mask 3>

  // CHECK: %has_symbol = seq.firmem
  %has_symbol = seq.firmem sym @someMem 0, 1, undefined, undefined : <12 x 42, mask 3>
  // CHECK-NEXT: seq.firmem.write_port %has_symbol
  seq.firmem.write_port %has_symbol[%addr] = %data, clock %clock enable %false {w0} : <12 x 42, mask 3>


  // CHECK-NOT: seq.firmem
  %no_readers = seq.firmem 0, 1, undefined, undefined : <12 x 42, mask 3>
  seq.firmem.write_port %no_readers[%addr] = %data, clock %clk_false {w5} : <12 x 42, mask 3>

  %9 = comb.xor %1, %2, %3, %4, %5, %6, %7, %8 : i42
  hw.output %9 : i42
}

// CHECK-LABEL: @through_clock
hw.module @through_clock(in %clock : !seq.clock, out out : !seq.clock) {
  // CHECK: hw.output %clock : !seq.clock
  %tmp = seq.from_clock %clock
  %out = seq.to_clock %tmp
  hw.output %out : !seq.clock
}

// CHECK-LABEL: @through_wire
hw.module @through_wire(in %clock : i1, out out: i1) {
  // CHECK: hw.output %clock : i1
  %tmp = seq.to_clock %clock
  %out = seq.from_clock %tmp
  hw.output %out : i1
}

// CHECK-LABEL: @const_clock
hw.module @const_clock(out clock_true : !seq.clock, out clock_false : !seq.clock) {
  // CHECK: [[CLOCK_TRUE:%.+]] = seq.const_clock high
  // CHECK: [[CLOCK_FALSE:%.+]] = seq.const_clock low

  %true = hw.constant 1 : i1
  %clock_true = seq.to_clock %true

  %false = hw.constant 0 : i1
  %clock_false = seq.to_clock %false

  // CHECK: hw.output [[CLOCK_FALSE]], [[CLOCK_TRUE]]
  hw.output %clock_false, %clock_true : !seq.clock, !seq.clock
}

// CHECK-LABEL: @const_clock_reg
hw.module @const_clock_reg(in %clock : !seq.clock, out r_data : !seq.clock) {
  // CHECK: seq.const_clock low
  %0 = seq.const_clock  low
  %1 = seq.firreg %1 clock %0 : !seq.clock
  hw.output %1 : !seq.clock
}

// CHECK-LABEL: @clock_inv
hw.module @clock_inv(in %clock : !seq.clock, out clock_true : !seq.clock, out clock_false : !seq.clock, out same_clock: !seq.clock) {
  %clk_low = seq.const_clock low
  %clk_high = seq.const_clock high

  %clk_inv_low = seq.clock_inv %clk_low
  %clk_inv_high = seq.clock_inv %clk_high

  %clk_inv = seq.clock_inv %clock
  %clk_orig = seq.clock_inv %clk_inv


  // CHECK: [[CLK_HIGH:%.+]] = seq.const_clock high
  // CHECK: [[CLK_LOW:%.+]] = seq.const_clock low
  // CHECK: hw.output [[CLK_HIGH]], [[CLK_LOW]], %clock
  hw.output %clk_inv_low, %clk_inv_high, %clk_orig : !seq.clock, !seq.clock, !seq.clock

}

// CHECK-LABEL: @CompRegClockEnabled(
hw.module @CompRegClockEnabled(in %clock: !seq.clock, in %d: i42, in %x: i42, in %en: i1, out q0: i42, out q1: i42) {
  // CHECK-NEXT: seq.compreg.ce %d, %clock, %en
  // CHECK-NEXT: seq.compreg.ce %d, %clock, %en
  %0 = comb.mux %en, %d, %x : i42
  %1 = seq.compreg.ce %0, %clock, %en : i42
  %2 = arith.select %en, %d, %x : i42
  %3 = seq.compreg.ce %2, %clock, %en : i42
  hw.output %1, %3 : i42, i42
}

<<<<<<< HEAD
// CHECK-LABEL: @FirMemCanonicalization
hw.module @FirMemCanonicalization(in %addr : i4, in %clock : !seq.clock, in %data : i32, out read_data1: i32, out read_data2: i32, out mixed_read: i32) {
  %true = hw.constant true
  %false = hw.constant false

  // Write-only memory should be completely erased
  // CHECK-NOT: %write_only_mem
  // CHECK-NOT: seq.firmem.write_port {{.*}} %write_only_mem
  %write_only_mem = seq.firmem 0, 1, undefined, undefined : <16 x 32>
  seq.firmem.write_port %write_only_mem[%addr] = %data, clock %clock enable %true : <16 x 32>

  // Read-only memory with multiple read ports should be replaced with constant 0
  // CHECK-NOT: %read_only_mem
  // CHECK-NOT: seq.firmem.read_port {{.*}} %read_only_mem
  // CHECK: [[ZERO:%.+]] = hw.constant 0 : i32
  %read_only_mem = seq.firmem 0, 1, undefined, undefined : <16 x 32>
  %read_data1 = seq.firmem.read_port %read_only_mem[%addr], clock %clock enable %true : <16 x 32>
  %read_data2 = seq.firmem.read_port %read_only_mem[%addr], clock %clock enable %true : <16 x 32>

  // Memory with symbol should be preserved
  // CHECK: %mem_with_symbol = seq.firmem sym @memSym
  // CHECK: seq.firmem.write_port %mem_with_symbol
  %mem_with_symbol = seq.firmem sym @memSym 0, 1, undefined, undefined : <16 x 32>
  seq.firmem.write_port %mem_with_symbol[%addr] = %data, clock %clock enable %true : <16 x 32>

  // Test 4: Mixed read/write memory should be preserved
  // CHECK: %mixed_mem = seq.firmem
  // CHECK-NEXT: %[[MIXED_READ:.*]] = seq.firmem.read_port %mixed_mem
  // CHECK-NEXT: seq.firmem.write_port %mixed_mem
  %mixed_mem = seq.firmem 0, 1, undefined, undefined : <16 x 32>
  %mixed_read = seq.firmem.read_port %mixed_mem[%addr], clock %clock enable %true : <16 x 32>
  seq.firmem.write_port %mixed_mem[%addr] = %data, clock %clock enable %true : <16 x 32>

  // Test 5: Memory with read-write port (read-only case)
  // CHECK-NOT: %rw_read_only_mem
  // CHECK-NOT: seq.firmem.read_write_port {{.*}} %rw_read_only_mem
  %rw_read_only_mem = seq.firmem 0, 1, undefined, undefined : <16 x 32>
  %rw_read_data = seq.firmem.read_write_port %rw_read_only_mem[%addr] = %data if %false, clock %clock enable %true : <16 x 32>

  // CHECK: hw.output [[ZERO]], [[ZERO]], %[[MIXED_READ]] : i32, i32, i32
  hw.output %read_data1, %read_data2, %mixed_read : i32, i32, i32
=======
// CHECK-LABEL: @FirRegMuxConstant
hw.module @FirRegMuxConstant(in %clk : !seq.clock, in %cond : i1, in %in : i32) {
  %c42_i32 = hw.constant 42 : i32
  %c0_i32 = hw.constant 0 : i32
  %c5_i32 = hw.constant 5 : i32

  // Register with mux where true branch is register itself and false branch is constant
  // Should be replaced with the constant
  %mux1 = comb.mux %cond, %reg1, %c42_i32 : i32
  %reg1 = seq.firreg %mux1 clock %clk : i32
  hw.instance "reg1" @Observe(x: %reg1: i32) -> ()
  // CHECK: hw.instance "reg1" @Observe(x: %c42_i32: i32) -> ()

  // Register with mux where false branch is register itself and true branch is constant
  // Should be replaced with the constant
  %mux2 = comb.mux %cond, %c0_i32, %reg2 : i32
  %reg2 = seq.firreg %mux2 clock %clk : i32
  hw.instance "reg2" @Observe(x: %reg2: i32) -> ()
  // CHECK: hw.instance "reg2" @Observe(x: %c0_i32: i32) -> ()

  // Register with mux where neither branch is the register itself
  // Should not be optimized
  %mux3 = comb.mux %cond, %in, %c5_i32 : i32
  %reg3 = seq.firreg %mux3 clock %clk : i32
  hw.instance "reg3" @Observe(x: %reg3: i32) -> ()
  // CHECK: %reg3 = seq.firreg
  // CHECK: hw.instance "reg3" @Observe(x: %reg3: i32) -> ()
}

// CHECK-LABEL: @FirRegMuxConstantWithPreset
hw.module @FirRegMuxConstantWithPreset(in %clk : !seq.clock, in %cond : i1) {
  %c42_i32 = hw.constant 42 : i32
  %c0_i32 = hw.constant 0 : i32

  // Register with preset should not be optimized
  %mux1 = comb.mux %cond, %reg1, %c42_i32 : i32
  %reg1 = seq.firreg %mux1 clock %clk preset 42: i32
  // CHECK: hw.instance "reg1" @Observe(x: %reg1: i32) -> ()
  hw.instance "reg1" @Observe(x: %reg1: i32) -> ()
}

// CHECK-LABEL: @FirRegMuxConstantWithReset
hw.module @FirRegMuxConstantWithReset(in %clk : !seq.clock, in %cond : i1, in %rst : i1) {
  %c42_i32 = hw.constant 42 : i32
  %c0_i32 = hw.constant 0 : i32
  %c5_i32 = hw.constant 5 : i32

  // Register with constant reset value that matches the mux constant - should be optimized
  %mux1 = comb.mux %cond, %reg1, %c42_i32 : i32
  %reg1 = seq.firreg %mux1 clock %clk reset sync %rst, %c42_i32 : i32
  hw.instance "reg1" @Observe(x: %reg1: i32) -> ()
  // CHECK: hw.instance "reg1" @Observe(x: %c42_i32: i32) -> ()

  // Register with constant reset value that doesn't match the mux constant - should not be optimized
  %mux2 = comb.mux %cond, %reg2, %c42_i32 : i32
  %reg2 = seq.firreg %mux2 clock %clk reset sync %rst, %c0_i32 : i32
  hw.instance "reg2" @Observe(x: %reg2: i32) -> ()
  // CHECK: %reg2 = seq.firreg
  // CHECK: hw.instance "reg2" @Observe(x: %reg2: i32) -> ()

  // Register with non-constant reset value - should not be optimized
  %mux3 = comb.mux %cond, %reg3, %c42_i32 : i32
  %reg3 = seq.firreg %mux3 clock %clk reset sync %rst, %c5_i32 : i32
  hw.instance "reg3" @Observe(x: %reg3: i32) -> ()
  // CHECK: %reg3 = seq.firreg
  // CHECK: hw.instance "reg3" @Observe(x: %reg3: i32) -> ()

  // Register with async reset - constant reset value that matches - should be optimized
  %mux4 = comb.mux %cond, %reg4, %c0_i32 : i32
  %reg4 = seq.firreg %mux4 clock %clk reset async %rst, %c0_i32 : i32
  hw.instance "reg4" @Observe(x: %reg4: i32) -> ()
  // CHECK: hw.instance "reg4" @Observe(x: %c0_i32: i32) -> ()
>>>>>>> 218cf2f7
}<|MERGE_RESOLUTION|>--- conflicted
+++ resolved
@@ -311,7 +311,6 @@
   hw.output %1, %3 : i42, i42
 }
 
-<<<<<<< HEAD
 // CHECK-LABEL: @FirMemCanonicalization
 hw.module @FirMemCanonicalization(in %addr : i4, in %clock : !seq.clock, in %data : i32, out read_data1: i32, out read_data2: i32, out mixed_read: i32) {
   %true = hw.constant true
@@ -353,7 +352,8 @@
 
   // CHECK: hw.output [[ZERO]], [[ZERO]], %[[MIXED_READ]] : i32, i32, i32
   hw.output %read_data1, %read_data2, %mixed_read : i32, i32, i32
-=======
+}
+
 // CHECK-LABEL: @FirRegMuxConstant
 hw.module @FirRegMuxConstant(in %clk : !seq.clock, in %cond : i1, in %in : i32) {
   %c42_i32 = hw.constant 42 : i32
@@ -426,5 +426,4 @@
   %reg4 = seq.firreg %mux4 clock %clk reset async %rst, %c0_i32 : i32
   hw.instance "reg4" @Observe(x: %reg4: i32) -> ()
   // CHECK: hw.instance "reg4" @Observe(x: %c0_i32: i32) -> ()
->>>>>>> 218cf2f7
 }